--- conflicted
+++ resolved
@@ -106,7 +106,6 @@
 
         return cls(**kwargs)
 
-<<<<<<< HEAD
     def _assign_or_fill(self, df: pd.DataFrame, col: str, values, override: bool) -> None:
         """
         If override=True or column doesn't exist, assign values directly.
@@ -117,27 +116,6 @@
         else:
             base = df[col]
             df[col] = base.where(~pd.isna(base), values)
-=======
-    def fill_errors(self, errors: Union[List, Tuple, NDArray, float], override: bool = False) -> Self:
-        # Eğer Liste verildiyse ve override değilse sadece listedeki o element için işlem yapıyor böyle mi olmalı emin değilim
-        new_data = deepcopy(self)
-        data_error = new_data.data["minimum_time_error"]
-
-        if isinstance(errors, (list, tuple, np.ndarray)):
-            if len(errors) != len(new_data.data):
-                raise LengthCheckError("Length of `errors` must be equal to the length of the data")
-
-        if override:
-            new_data.data["minimum_time_error"] = errors
-        else:
-            mask = pd.isna(new_data.data["minimum_time_error"])
-            new_data.data["minimum_time_error"] = data_error.where(~mask, errors)
-        return new_data
-
-    def fill_weights(self, weights: Union[List, Tuple, NDArray, float], override: bool = False) -> Self:
-        new_data = deepcopy(self)
-        data_error = new_data.data["weights"]
->>>>>>> a74c4cf0
 
     def fill_errors(self, errors: Union[List, Tuple, np.ndarray, float], override: bool = False) -> Self:
         new_data = deepcopy(self)
@@ -146,40 +124,23 @@
         self.__assign_or_fill(new_data.data, "minimum_time_error", errors, override)
         return new_data
 
-<<<<<<< HEAD
     def fill_weights(self, weights: Union[List, Tuple, np.ndarray, float], override: bool = False) -> Self:
         new_data = deepcopy(self)
         if isinstance(weights, (list, tuple, np.ndarray)) and len(weights) != len(new_data.data):
             raise LengthCheckError("Length of `weights` must be equal to the length of the data")
         self.__assign_or_fill(new_data.data, "weights", weights, override)
-=======
-        if override:
-            new_data.data["weights"] = weights
-        else:
-            mask = pd.isna(new_data.data["weights"])
-            new_data.data["weights"] = data_error.where(~mask, weights)
->>>>>>> a74c4cf0
         return new_data
 
     def calculate_weights(self, method: Callable[[pd.Series], pd.Series] = None, override: bool = True) -> Self:
         def inverse_variance_weights(err_days: pd.Series) -> pd.Series:
             with np.errstate(divide="ignore", invalid="ignore"):
                 return 1.0 / np.square(err_days)
-<<<<<<< HEAD
-=======
-
-        new_data = deepcopy(self)
->>>>>>> a74c4cf0
 
         new_data = deepcopy(self)
         minimum_time_error = new_data.data["minimum_time_error"]
 
         if minimum_time_error.hasnans:
-<<<<<<< HEAD
             raise ValueError("minimum_time_error contains NaN value(s)")
-=======
-            warnings.warn(f"minimum_time_error contains NaN value(s)")
->>>>>>> a74c4cf0
         if (minimum_time_error == 0).any():
             raise ValueError("minimum_time_error contains `0`")
 
@@ -338,14 +299,10 @@
         new_data = deepcopy(self)
 
         minimum_time = np.asarray(new_data.data["minimum_time"], dtype=float)
-<<<<<<< HEAD
 
         if pd.isna(new_data.data["minimum_type"]).any():
             warnings.warn("minimum_type contains None/NaN values. They will be treated as type 1.")
         minimum_type = pd.Series(new_data.data["minimum_type"]).replace({None: 0}).fillna(0).astype(int).to_numpy()
-=======
-        minimum_type = np.asarray(new_data.data["minimum_type"], dtype=int)
->>>>>>> a74c4cf0
 
         epoch = (minimum_time - float(reference_minimum)) / float(reference_period)
 
@@ -366,7 +323,6 @@
         new_data.data = pd.concat([self.data, data.data], ignore_index=True, sort=False)
         return new_data
 
-<<<<<<< HEAD
     def group_by(self, column: str) -> List["Data"]:
         if column not in self.data.columns:
             return [deepcopy(self)]
@@ -383,27 +339,4 @@
             new_obj.data = df_group.copy()
             groups.append(new_obj)
 
-        return groups
-=======
-    def group_by(self, column: Union[str, int]) -> List[Self]:
-        if isinstance(column, int):
-            column = self.data.columns[column]
-
-        grouped = self.data.groupby(column)
-        result: List[Data] = []
-
-        for _, group in grouped:
-            result.append(
-                Data(
-                    minimum_time=group["minimum_time"],
-                    minimum_time_error=group["minimum_time_error"],
-                    weights=group["weights"],
-                    minimum_type=group["minimum_type"],
-                    labels=group["labels"],
-                    ecorr=group["ecorr"],
-                    oc=group["oc"]
-                )
-            )
-
-        return result
->>>>>>> a74c4cf0
+        return groups